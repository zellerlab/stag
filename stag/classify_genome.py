"""
Scripts that classify a genome
"""

# Author: Alessio Milanese <milanese.alessio@gmail.com>

import sys
import time
import os
import tempfile
import shutil
import subprocess
import shlex
import errno
import h5py
import re

import contextlib

from stag.helpers import is_tool, read_fasta
from stag.classify import classify

try:
    from subprocess import DEVNULL
except ImportError:
    DEVNULL = open(os.devnull, 'wb')

<<<<<<< HEAD
=======
def validate_genome_files(files):
    if any("##" in f for f in files):
        offender = [f for f in files if "##" in f][0]
        sys.stderr.write("Error with: {}\n".format(offender))
        sys.stderr.write("[E::main] Error: file cannot have in the name '##'. Please, choose another name.\n")
        sys.exit(1)

def cleanup_prodigal(files):
    for genes, proteins in files:
        try:
            [os.remove(f) for f in (genes, proteins)]
        except:
            pass

>>>>>>> b49d88b7
# ==============================================================================
# UNZIP THE DATABASE
# ==============================================================================
def load_genome_DB(database, tool_version, verbose):
    dirpath = tempfile.mkdtemp()
    shutil.unpack_archive(database, dirpath,"gztar")
    list_files = [f for f in os.listdir(dirpath) if os.path.isfile(os.path.join(dirpath, f))]
    # there must be a file with the name 'threshold_file.tsv'
    if not "threshold_file.tsv" in list_files:
        sys.stderr.write("[E::align] Error: threshold_file.tsv is missing.\n")
        sys.exit(1)
    if not "hmm_lengths_file.tsv" in list_files:
        sys.stderr.write("[E::align] Error: hmm_lengths_file.tsv is missing.\n")
        sys.exit(1)
    if not "concatenated_genes_STAG_database.HDF5" in list_files:
        sys.stderr.write("[E::align] Error: concatenated_genes_STAG_database.HDF5 is missing.\n")
        sys.exit(1)
    # we load the thresholds and gene order
    gene_order = list()
    gene_thresholds = dict()
    o = open(os.path.join(dirpath, "threshold_file.tsv"))
    for line in o:
        vals = line.rstrip().split("\t")
        gene_thresholds[vals[0]] = vals[1]
        gene_order.append(vals[0])
    o.close()

    # we load the gene legths
    ali_lengths = dict()
    o = open(os.path.join(dirpath, "hmm_lengths_file.tsv"))
    for line in o:
        vals = line.rstrip().split("\t")
        ali_lengths[vals[0]] = vals[1]
    o.close()


    # we remove the threshold file from the list of genes
    list_files.remove("threshold_file.tsv")
    list_files.remove("hmm_lengths_file.tsv")
    list_files.remove("concatenated_genes_STAG_database.HDF5")
    return list_files,dirpath,gene_thresholds,gene_order,ali_lengths,os.path.join(dirpath, "concatenated_genes_STAG_database.HDF5")

# ==============================================================================
# RUN PRODIGAL
# ==============================================================================
# run prodigal on one genome
def run_prodigal(genome, verbose):
    # we need two files, one for the proteins and one for the genes
    genes = tempfile.NamedTemporaryFile(delete=False, mode="w")
    proteins = tempfile.NamedTemporaryFile(delete=False, mode="w")
    # prodigal command
    prodigal_command = "prodigal -i "+genome+" -d "+genes.name
    prodigal_command = prodigal_command + " -a "+proteins.name
    # run prodigal
    if not is_tool("prodigal"):
        sys.stderr.write("[E::align] Error: prodigal is not in the path.\n")
        sys.exit(1)
    CMD2 = shlex.split(prodigal_command)
    parse_cmd = subprocess.Popen(CMD2, stdout=DEVNULL,stderr=subprocess.PIPE)
    # we save stderr if necessary
    all_stderr = ""
    for line in parse_cmd.stderr:
        line = line.decode('ascii')
        all_stderr = all_stderr + line
    return_code = parse_cmd.wait()
    if return_code:
        sys.stderr.write("[E::align] Error. prodigal failed\n\n")
        sys.stderr.write(all_stderr)
        sys.exit(1)

    # we re-name the header of the fasta files ---------------------------------
    # we expect to have the same number of genes and proteins, and also that the
    #
    def copy_fasta(fasta_in, fasta_out, is_binary=True, head_start=0):
        for index, (sid, seq) in enumerate(read_fasta(fasta_in, is_binary=is_binary)):
            print(">{genome}_{index}".format(**locals()), seq, sep="\n", file=fasta_out)
        return index + 1

    parsed_genes = tempfile.NamedTemporaryFile(delete=False, mode="w")
    parsed_proteins = tempfile.NamedTemporaryFile(delete=False, mode="w")

    with parsed_genes, open(genes.name) as genes_in:
        n_genes = copy_fasta(genes_in, parsed_genes, is_binary=False, head_start=1)
        parsed_genes.flush()
        os.fsync(parsed_genes.fileno())
    with parsed_proteins, open(proteins.name) as proteins_in:
        n_proteins = copy_fasta(proteins_in, parsed_proteins, is_binary=False, head_start=1)
        parsed_proteins.flush()
        os.fsync(parsed_proteins.fileno())

    # remove old files
    os.remove(genes.name)
    os.remove(proteins.name)

    return parsed_genes.name, parsed_proteins.name

# run prodigal on all the genomes listed in fasta_input
def run_prodigal_genomes(genomes_file_list, verbose):
    result = dict()
    for g in genomes_file_list:
        result[g] = run_prodigal(g, verbose)
    return result


# ==============================================================================
# EXTRACT THE MARKER GENES
# ==============================================================================
# find gene ids that we can use (run hmmsearch)
def extract_gene_from_one_genome(file_to_align, hmm_file, gene_threshold,mg_name):
    # INFO: genes_path, proteins_path [where to save the result]
    # we run hmmsearch
    temp_hmm = tempfile.NamedTemporaryFile(delete=False, mode="w")
    hmm_cmd = "hmmsearch --tblout "+temp_hmm.name+" "+hmm_file+" "+file_to_align

    CMD = shlex.split(hmm_cmd)
    hmm_CMD = subprocess.Popen(CMD, stdout=DEVNULL,stderr=subprocess.PIPE)
    # we save stderr if necessary
    all_stderr = ""
    for line in hmm_CMD.stderr:
        line = line.decode('ascii')
        all_stderr = all_stderr + line
    return_code = hmm_CMD.wait()
    if return_code:
        sys.stderr.write("[E::align] Error. hmmsearch failed\n\n")
        sys.stderr.write("MG: "+mg_name+"\n")
        sys.stderr.write("CALL: "+hmm_cmd+"\n\n")
        sys.stderr.write(all_stderr)
        sys.exit(1)

    # in temp_hmm.name there is the result from hmm ----------------------------
    # we select which genes/proteins we need to extract from the fasta files
    # produced by prodigal
    sel_genes = dict()
    o = open(temp_hmm.name,"r")
    for line in o:
        if not line.startswith("#"):
            vals = re.sub(" +"," ",line.rstrip()).split(" ")
            gene_id = vals[0]
            e_val = vals[4]
            score = vals[5]
            if float(score) > float(gene_threshold):
                sel_genes[gene_id] = score
    o.close()

    # remove file with the result from the hmm
    if os.path.isfile(temp_hmm.name): os.remove(temp_hmm.name)

    # return
    return sel_genes



# for one marker gene, we extract all the genes/proteins from all genomes
def extract_genes(mg_name, hmm_file, use_protein_file, genomes_pred, gene_threshold, all_genes_raw):
    # we go throught the genome and find the genes that pass the filter
    genes_pass_filter = dict()
    for g in genomes_pred:
        if not (g in all_genes_raw):
            all_genes_raw[g] = dict()
        if mg_name in all_genes_raw[g]:
            sys.stderr.write("Error. gene already present\n")
        # which file do we use for the hmmsearch?
        if use_protein_file:
            file_to_align = genomes_pred[g][1]
        else:
            file_to_align = genomes_pred[g][0]
        # call function that uses hmmsearch
        all_genes_raw[g][mg_name] = extract_gene_from_one_genome(file_to_align, hmm_file, gene_threshold,mg_name)

def select_genes(all_genes_raw, keep_all_genes):
    return_dict = dict()
    # all_genes_raw: genome1: MG1: geneA: 276
    #                              geneB: 243
    #                         MG2: geneC: 589
    #                genome2: MG1: geneX: 267
    #                              geneY: 212
    #                         MG2: geneZ: 459
    #                              geneY: 543
    for genome in all_genes_raw:
        return_dict[genome] = dict()
        # we first check if there is any gene that is in multiple mgs:
        gene_sel = dict()
        for mg in all_genes_raw[genome]:
            for g in all_genes_raw[genome][mg]:
                if not (g in gene_sel):
                    gene_sel[g] = float(all_genes_raw[genome][mg][g])
                else:
                    if float(all_genes_raw[genome][mg][g]) > float(gene_sel[g]):
                        gene_sel[g] = float(all_genes_raw[genome][mg][g])
        # in gene_sel there is the gene id -> highest score
        # example: geneX->267; geneY->543; geneZ->459

        # now we select the correct genes and decide if keep one or many
        for mg in all_genes_raw[genome]:
            return_dict[genome][mg] = list()
            # if we keep all genes
            if keep_all_genes:
                for g in all_genes_raw[genome][mg]:
                    if float(all_genes_raw[genome][mg][g]) == float(gene_sel[g]):
                        return_dict[genome][mg].append(g)
            # if we keep only one gene per marker gene
            if not keep_all_genes:
                max_v = 0
                sel_gene = ""
                for g in all_genes_raw[genome][mg]:
                    if float(all_genes_raw[genome][mg][g]) == float(gene_sel[g]):
                        if float(all_genes_raw[genome][mg][g]) > max_v:
                            max_v = float(all_genes_raw[genome][mg][g])
                            sel_gene = g
                if max_v != 0:
                    return_dict[genome][mg].append(sel_gene)
    return return_dict

# function that extract the genes and proteins based on the IDs from
# "selected_genes", only for one marker gene
def extract_genes_from_fasta(mg, selected_genes, genomes_pred, verbose, use_protein_file):
    n_genes, n_proteins = 0, 0
    genes = tempfile.NamedTemporaryFile(delete=False, mode="w")
    if use_protein_file:
        proteins = tempfile.NamedTemporaryFile(delete=False, mode="w")
    else:
        proteins = contextlib.nullcontext()

    def filter_sequences(fasta_in, fasta_out, whitelist, mg):
        n_written = 0
        for sid, seq in read_fasta(fasta_in, head_start=1, is_binary=False):
            if sid in whitelist:
                n_written += 1
                print(">{sid}##{mg}".format(sid=sid, mg=mg), seq, sep="\n", file=fasta_out)
        return n_written

    with genes, proteins:
        for genome in selected_genes:
            if not mg in selected_genes[genome]:
                sys.stderr.write("Warning: missing marker gene in genome "+genome+"\n")
            else:
                with open(genomes_pred[genome][0]) as fna_in:
                    n_genes += filter_sequences(fna_in, genes, selected_genes[genome][mg], mg)
                if use_protein_file:
                    with open(genomes_pred[genome][1]) as faa_in:
                        n_proteins += filter_sequences(faa_in, proteins, selected_genes[genome][mg], mg)

    if verbose > 3:
        sys.stderr.write(" Found "+str(n_genes)+" genes\n")
    if use_protein_file:
        if n_genes != n_proteins:
            sys.stderr.write("Error: Number of genes and proteins is different")

    # if there are no genes, we remove the files and return None
    if n_genes == 0:
        os.remove(genes.name)
        gene_file_name = None
        protein_file_name = None
        if use_protein_file:
            os.remove(proteins.name)

    else:
        gene_file_name = genes.name
        if use_protein_file:
            protein_file_name = proteins.name
        else:
            protein_file_name = None #"no_protein"

    return gene_file_name, protein_file_name


# extract the marker genes from the genes/proteins produced from prodigal
# for multiple genomes and multiple MGs
def fetch_MGs(database_files, database_path, genomes_pred, keep_all_genes, gene_thresholds, verbose):
    all_genes_raw = dict()
    mg_info_use_protein = dict()
    for mg in database_files:
        # for each MG, we extract the hmm and if using proteins or not ---------
        path_mg = os.path.join(database_path, mg)

        with h5py.File(path_mg, 'r') as db_in, tempfile.NamedTemporaryFile(delete=False, mode="w") as hmm_file:
            os.chmod(hmm_file.name, 0o644)
            hmm_file.write(db_in['hmm_file'][0])
            hmm_file.flush()
            os.fsync(hmm_file.fileno())

            use_protein_file = mg_info_use_protein[mg] = bool(db_in['align_protein'][0])

        # run hmmsearch for each genome and find which genes pass the filter
        extract_genes(mg, hmm_file.name, use_protein_file, genomes_pred, gene_thresholds[mg], all_genes_raw)
        # the result is saved in all_genes_raw (passed as input)

        # remove hmm file
        os.remove(hmm_file.name)

    # now we need to select the marker genes and extracted them from the prodigal
    # fasta files
    # all_genes_raw: genome1: MG1: geneA: 276
    #                              geneB: 243
    #                         MG2: geneC: 589
    #                genome2: MG1: geneX: 267
    #                              geneY: 212
    #                         MG2: geneZ: 459
    #                              geneY: 543
    # NOTE: the same gene can apper in two different marker genes. Hence, we
    # need to assign it to only one
    # For example 'geneY' is in both MG1 and MG2 for genome 2.
    # we will select MG2 because the score is higher
    selected_genes = select_genes(all_genes_raw, keep_all_genes)
    #                               keep_all_genes=F    keep_all_genes=T
    # selected_genes: genome1: MG1:          (geneA)       (geneA,geneB)
    #                          MG2:          (geneC)             (geneC)
    #                 genome2: MG1:          (geneX)             (geneX)
    #                          MG2:          (geneY)       (geneZ,geneY)
    #                     dict dict          list

    all_predicted = dict()
    for mg in database_files:
        fna_path, faa_path = extract_genes_from_fasta(mg, selected_genes, genomes_pred, verbose, mg_info_use_protein[mg])
        all_predicted[mg] = [fna_path, faa_path]

    return all_predicted




# ==============================================================================
# TAXONOMICALLY ANNOTATE MARKER GENES
# ==============================================================================

def annotate_MGs(MGS, database_files, database_base_path, dir_ali):
    all_classifications = dict()
    for mg, (fna, faa) in MGS.items():
        if fna:
            db = os.path.join(database_base_path, mg)
            if not os.path.isfile(db):
                sys.stderr.write("Error: file for gene database {} is missing".format(db))
                sys.exit(1)
            # faa = faa if faa != "no_protein" else None
            align_out = os.path.join(dir_ali, mg)
            _, results = classify(db, fasta_input=fna, protein_fasta_input=faa,
                                  save_ali_to_file=align_out, internal_call=True)
            all_classifications.update(dict(results))

    return all_classifications

# ==============================================================================
# MERGE TAXONOMY OF SINGLE GENES
# ==============================================================================
def merge_genes_predictions(genomes_file_list, mgs_list, all_classifications, verbose, threads, output, long_out, keep_all_genes):
    # we parse "all_classifications"
    to_print = dict()
    for i in all_classifications:
        vals = i.rstrip().split("##")
        genome = "_".join(vals[0].split("_")[0:-1])
        mg_id = vals[1]
        if not genome in to_print:
            to_print[genome] = ""
        to_print[genome] = to_print[genome] + i.rstrip() + "\t" + mg_id + "\t" + all_classifications[i] + "\n"

    # we go throught the genomes and analyse them
    for g in genomes_file_list:
        if not g in to_print:
            to_print[g] = ""
        genome_file_name = g.split("/")[-1]
        o = open(output+"/genes_predictions/"+genome_file_name,"w")
        o.write(to_print[g])
        o.close()



# ==============================================================================
# CONCAT ALIGNEMENTS
# ==============================================================================
def concat_alis(genomes_file_list, ali_dir, gene_order, ali_lengths):
    # we return a (tmp) file containing the concatenated alignment
    # INPUT:
    #  - list of genomes
    #  - base name of the directory containing the alignments
    #  - order of the genes
    #  - length of the alignments

    # we create the base
    all_genes = dict()
    for ge in genomes_file_list:
        all_genes[ge] = list()
        for mg in gene_order:
            all_genes[ge].append("\t".join(['0'] * int(ali_lengths[mg])))

    # we add the alignments from the real genes
    pos = -1
    for mg in gene_order:
        pos = pos + 1
        if os.path.isfile(ali_dir+mg):
            o = open(ali_dir+mg,"r")
            for line in o:
                genome = "_".join(line.split("##")[0].split("_")[0:-1])
                all_genes[genome][pos] = "\t".join(line.split("\t")[1:]).rstrip()
            o.close()

    # we create a temp file and save the sequences
    concat_ali_f = tempfile.NamedTemporaryFile(delete=False, mode="w")
    os.chmod(concat_ali_f.name, 0o644)
    for g in genomes_file_list:
        str_g = g.split("/")[-1] + "\t"
        str_g = str_g + "\t".join(all_genes[g])
        concat_ali_f.write(str_g + "\n")
        concat_ali_f.flush()

    return concat_ali_f.name


# ==============================================================================
# ANNOTATE concatenation of the MGs
# ==============================================================================
# the annotation for the genome is based on the annotation of the
def annotate_concat_mgs(stag_db, alignment_file, output_dir):
    _, results = classify(stag_db, aligned_sequences=alignment_file, output=os.path.join(output_dir, "genome_annotation"))

def validate_genome_files(files):
    if any("##" in f for f in files):
        sys.stderr.write("Error with: "+g+"\n")
        sys.stderr.write("[E::main] Error: file cannot have in the name '##'. Please, choose another name.\n")
        sys.exit(1)

def cleanup_prodigal(files):
    for genes, proteins in files:
        try:
            [os.remove(f) for f in (genes, proteins)]
        except:
            pass

#===============================================================================
#                                      MAIN
#===============================================================================
def classify_genome(database, genome_files=None, marker_genes=None, verbose=None,
                    threads=1, output=None, long_out=False, keep_all_genes=False):

    # FIRST: unzip the database ------------------------------------------------
    if verbose > 2:
        sys.stderr.write("Unzip the database\n")
    database_files, temp_dir, gene_thresholds, gene_order, ali_lengths, concat_ali_stag_db = load_genome_DB(database, tool_version, verbose)

    if marker_genes:
        MGS = marker_genes
    elif genome_files:
        # ZERO: we need to check that the genome files do not contain "##"
        #validate_genome_files(genome_files)
        # SECOND: run prodigal on the fasta genome ---------------------------------
        if verbose > 2:
            sys.stderr.write("Run prodigal\n")
        genomes_pred = run_prodigal_genomes(genome_files, verbose)
        # genomes_pred is a dictionary where the keys are the genome paths and the
        # values are lists. First value of the list is the path to the gene file and
        # second the path to the protein file

        # THIRD: find the marker genes from the predicted genes --------------------
        if verbose > 2:
            sys.stderr.write("Extract the marker genes\n")
        MGS = fetch_MGs(database_files, temp_dir, genomes_pred, keep_all_genes, gene_thresholds, verbose)
        # MGS = {'COG12':['path/to/genes','path/to/proteins'],
        #        'COG18':['path/to/genes','path/to/proteins'],
        #        ...}
        # not that the header of the sequences is:
        # genome_path + "_" + a_number + "##" + marker_gene_path
        # Example:
        # "User/Desktop/test_genome.fna_342##COG0012"

        # note: MGS = {'COG12':[None,None]
        # means that there are no genes detected to classify

        # note: MGS = {'COG12':["path/to/genes","no_protein"]
        # means that the alignment should be done at the level of the genes and not
        # proteins

        # check if all genes are empty
        if not any(genes for genes, _ in MGS.values()):
            sys.stderr.write("[W::main] Warning: no marker genes identified\n          Stopping annotation.\n")
            shutil.rmtree(temp_dir)
            cleanup_prodigal(genomes_pred.values())
            sys.exit(1)

        # we save in the outdir the file with the MG sequences
        os.mkdir(output+"/MG_sequences")
        for m in MGS:
            try:
                if not MGS[m][0]:
                    open(output+"/MG_sequences/"+m+".fna", "w").close()
                else:
                    shutil.move(MGS[m][0],output+"/MG_sequences/"+m+".fna")
                    MGS[m][0] = output+"/MG_sequences/"+m+".fna"
                if not MGS[m][1]:
                    open(output+"/MG_sequences/"+m+".faa", "w").close()
                else:
                    shutil.move(MGS[m][1],output+"/MG_sequences/"+m+".faa")
                    MGS[m][1] = output+"/MG_sequences/"+m+".faa"
            except Exception as e:
                sys.stderr.write("[E::main] Error: failed to save the marker gene sequences\n")
                sys.stderr.write(str(e)+"\n")
                sys.exit(1)


    # FOURTH: classify the marker genes ----------------------------------------
    if verbose > 2:
        sys.stderr.write("Taxonomically annotate single marker genes\n")

    # when doing the classification, we also create the alignment files
    os.mkdir(output+"/MG_ali")

    all_classifications = annotate_MGs(MGS, database_files, temp_dir, output+"/MG_ali/")
    # all_classifications is a dict: 'genome_id_NUMBER##cog_id': taxonomy
    #
    # Example:
    # '/Users/alex/Dropbox/genomeA_356##COG0012': "Bacteria;Firmicutes"
    # '/Users/alex/Dropbox/genomeA_51##COG0012': "Bacteria;"
    # '/Users/alex/Dropbox/genomeA_784##COG0018': "Bacteria;Firmicutes;Bacilli"
    # '/Users/alex/Dropbox/genomeBB_1853##COG0012': "Bacteria;Bacteroidetes;Bacteroidia;Bacteroidales"
    # '/Users/alex/Dropbox/genomeBB_862##COG0172': "Bacteria;Bacteroidetes;Bacteroidia"


    # join prediction ----------------------------------------------------------
    os.mkdir(output+"/genes_predictions")
    merge_genes_predictions(genome_files, list(database_files), all_classifications, verbose, threads, output, long_out, keep_all_genes)

    # FIFTH: classify the concatenation of the MGs, which represents the -------
    #         annotation for the genome ----------------------------------------
    if verbose > 2:
        sys.stderr.write("Taxonomically annotate genomes\n")
    # First, create a concatenated alignment. The alignments were created in the
    # 4th step
    file_ali = concat_alis(genomes_files,output+"/MG_ali/",gene_order,ali_lengths)

    # Second, classify the alignments
    annotate_concat_mgs(concat_ali_stag_db,file_ali,output)

    # we remove the file with the concatenated alignment
    os.remove(file_ali)

    # we remove the temp dir ---------------------------------------------------
    shutil.rmtree(temp_dir)

    if genome_files:
        cleanup_prodigal(genomes_pred.values())<|MERGE_RESOLUTION|>--- conflicted
+++ resolved
@@ -25,8 +25,6 @@
 except ImportError:
     DEVNULL = open(os.devnull, 'wb')
 
-<<<<<<< HEAD
-=======
 def validate_genome_files(files):
     if any("##" in f for f in files):
         offender = [f for f in files if "##" in f][0]
@@ -41,7 +39,6 @@
         except:
             pass
 
->>>>>>> b49d88b7
 # ==============================================================================
 # UNZIP THE DATABASE
 # ==============================================================================
@@ -456,19 +453,6 @@
 def annotate_concat_mgs(stag_db, alignment_file, output_dir):
     _, results = classify(stag_db, aligned_sequences=alignment_file, output=os.path.join(output_dir, "genome_annotation"))
 
-def validate_genome_files(files):
-    if any("##" in f for f in files):
-        sys.stderr.write("Error with: "+g+"\n")
-        sys.stderr.write("[E::main] Error: file cannot have in the name '##'. Please, choose another name.\n")
-        sys.exit(1)
-
-def cleanup_prodigal(files):
-    for genes, proteins in files:
-        try:
-            [os.remove(f) for f in (genes, proteins)]
-        except:
-            pass
-
 #===============================================================================
 #                                      MAIN
 #===============================================================================
@@ -483,8 +467,6 @@
     if marker_genes:
         MGS = marker_genes
     elif genome_files:
-        # ZERO: we need to check that the genome files do not contain "##"
-        #validate_genome_files(genome_files)
         # SECOND: run prodigal on the fasta genome ---------------------------------
         if verbose > 2:
             sys.stderr.write("Run prodigal\n")
