--- conflicted
+++ resolved
@@ -10,10 +10,7 @@
 import tempfile
 import errno
 import tarfile
-<<<<<<< HEAD
 import json
-=======
->>>>>>> b3fc7740
 import pathlib
 
 from . import __version__ as tool_version
@@ -414,16 +411,10 @@
 
 
         # call the function
-<<<<<<< HEAD
         classify.classify(args.database, fasta_input=args.fasta_input, protein_fasta_input=args.protein_fasta_input, 
                           verbose=args.verbose, threads=args.threads, output=args.output, long_out=args.long_out, 
                           current_tool_version=tool_version, aligned_sequences=args.aligned_sequences,
                           save_ali_to_file=args.intermediate_al, min_perc_state=args.min_perc_state)
-=======
-        classify.classify(args.database, args.fasta_input, args.protein_fasta_input, args.verbose, args.threads,
-                          args.output, args.long_out, tool_version, args.aligned_sequences, args.intermediate_al,
-                          args.min_perc_state)
->>>>>>> b3fc7740
 
     # --------------------------------------------------------------------------
     # CHECK_INPUT routine
