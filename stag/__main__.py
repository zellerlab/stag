--- conflicted
+++ resolved
@@ -98,12 +98,8 @@
     sys.stderr.write(f"  {bco.LightBlue}-C{bco.ResetAll}  FILE  save intermediate cross validation results {bco.LightMagenta}[None]{bco.ResetAll}\n")
     sys.stderr.write(f"  {bco.LightBlue}-p{bco.ResetAll}  FILE  protein sequences, if they were used for the alignment {bco.LightMagenta}[None]{bco.ResetAll}\n")
     sys.stderr.write(f"  {bco.LightBlue}-e{bco.ResetAll}  STR   penalty for the logistic regression {bco.LightMagenta}[\"l1\"]{bco.ResetAll}\n")
-<<<<<<< HEAD
     sys.stderr.write(f"  {bco.LightBlue}-E{bco.ResetAll}  STR   solver for the logistic regression {bco.LightMagenta}[\"liblinear\"]{bco.ResetAll}\n")
-=======
-    sys.stderr.write(f"  {bco.LightBlue}-E{bco.ResetAll}  STR   solver for the logistic regrssion {bco.LightMagenta}[\"liblinear\"]{bco.ResetAll}\n")
     sys.stderr.write(f"  {bco.LightBlue}-t{bco.ResetAll}  INT   number of threads {bco.LightMagenta}[1]{bco.ResetAll}\n")
->>>>>>> 4e348f13
     sys.stderr.write(f"  {bco.LightBlue}-v{bco.ResetAll}  INT   verbose level: 1=error, 2=warning, 3=message, 4+=debugging {bco.LightMagenta}[3]{bco.ResetAll}\n\n")
 # ------------------------------------------------------------------------------
 def print_menu_classify():
@@ -325,17 +321,9 @@
             check_file_doesnt_exists(args.output)
 
         # call the function to create the database
-<<<<<<< HEAD
-        create_db.create_db(args.aligned_sequences, args.taxonomy, args.verbose, args.output,
-                            args.use_cm_align, args.intermediate_cross_val, tool_version,
-                            args.penalty_logistic, args.solver_logistic,
-                            hmm_file_path=args.template_al, protein_fasta_input=args.protein_fasta_input,
-                            procs=args.threads)
-=======
         create_db.create_db(args.aligned_sequences, args.taxonomy, args.verbose, args.output, args.use_cm_align,
                             args.template_al, args.intermediate_cross_val, tool_version, args.protein_fasta_input,
                             args.penalty_logistic, args.solver_logistic, procs=args.threads)
->>>>>>> 4e348f13
 
     # --------------------------------------------------------------------------
     # TRAIN routine
@@ -380,16 +368,9 @@
         # SECOND: CREATE_DB ----------------------------------------------------
         # call the function to create the database
         create_db.create_db(al_file.name, args.taxonomy, args.verbose, args.output, args.use_cm_align,
-<<<<<<< HEAD
-                            args.intermediate_cross_val, tool_version,
-                            args.penalty_logistic, args.solver_logistic,
-                            hmm_file_path=args.template_al, protein_fasta_input=args.protein_fasta_input,
-                            procs=args.threads)
-=======
                             args.template_al, args.intermediate_cross_val, tool_version, args.protein_fasta_input,
                             args.penalty_logistic, args.solver_logistic, procs=args.threads)
 
->>>>>>> 4e348f13
         # what to do with intermediate alignment -------------------------------
         if not args.intermediate_al:
             # remove it
