--- conflicted
+++ resolved
@@ -618,14 +618,7 @@
         # was the alignment done at the protein level?
         h5p_out.create_dataset('align_protein', data=np.array([bool(protein_fasta_input)]), dtype=bool)
         # first we save the hmm file -----------------------------------------------
-<<<<<<< HEAD
         hmm_string = "".join(line for line in open(hmm_file_path)) if hmm_file_path else "NA"
-=======
-        if hmm_file_path:
-            hmm_string = "".join(line for line in open(hmm_file_path))
-        else:
-            hmm_string = "NA"
->>>>>>> 14525c8e
         h5p_out.create_dataset('hmm_file', data=np.array([hmm_string], "S" + str(len(hmm_string) + 100)), dtype=string_dt, compression="gzip")
         # second, save the use_cmalign info ----------------------------------------
         h5p_out.create_dataset('use_cmalign', data=np.array([use_cmalign]), dtype=bool)
