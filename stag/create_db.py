--- conflicted
+++ resolved
@@ -29,19 +29,6 @@
 
 from stag.taxonomy import Taxonomy
 
-<<<<<<< HEAD
-#===============================================================================
-#                   FUNCTIONS TO LOAD AND CHECK THE ALIGNMENT
-#===============================================================================
-# Function to identify the rownames and number of columns in an alignment
-def find_raw_names_ncol(file_name):
-    gene_names = list()
-    with open(file_name, "r") as f:
-        for line in f:
-            gene_names.append(line.split("\t")[0])
-        n_col = len(line.split("\t"))
-    return gene_names, n_col
-=======
 # Function to identify the rownames and number of columns in an alignment
 def find_raw_names_ncol(file_name):
     gene_names = list()
@@ -49,7 +36,6 @@
         for gene, *align in csv.reader(f, delimiter="\t"):
             gene_names.append(gene)
         return gene_names, len(align)
->>>>>>> 4e348f13
 
 # function to load an alignment produced by the "align" option =================
 # Input:
@@ -60,15 +46,6 @@
 # It works also on .gz files
 def load_alignment_from_file(file_name):
     # create empty pandas object of the correct size
-<<<<<<< HEAD
-    gene_names, ncol = find_raw_names_ncol(file_name)
-    alignment = pd.DataFrame(index = gene_names, columns = range(ncol-1))
-    # add correct values
-    with open(file_name, "r") as f:
-        for pos, line in enumerate(f):
-            vals = line.rstrip().split("\t")
-            alignment.iloc[pos] = np.array([x == "1" for x in vals[1:]])
-=======
     gene_names, align_length = find_raw_names_ncol(file_name)
     alignment = pd.DataFrame(False, index=gene_names, columns=range(align_length))
     # add correct values
@@ -81,7 +58,6 @@
             if len(align) != align_length:
                raise ValueError(f"Malformatted alignment in line {pos}:\n{gene}\t{align}") 
             alignment.iloc[pos] = np.array(align)
->>>>>>> 4e348f13
 
     logging.info(f'   LOAD_AL: Number of genes: {len(list(alignment.index.values))}')
 
@@ -90,69 +66,17 @@
     logging.info(f'   LOAD_AL: Number of genes, after removing duplicates: {len(list(alignment.index.values))}')
     return alignment
 
-<<<<<<< HEAD
-# function to check that taxonomy and alignment are consistent =================
-# 1. all genes in the alignment should be in the taxonomy,
-# 2. the taxonomy can have more genes, than the one that are present in the
-#    alignment, but we need to remove them, since the selection of the genes
-#    for training and testing is done at the level of the taxonomy
-def check_taxonomy_alignment_consistency(alignment, full_taxonomy):
-    genes_in_alignment = list(alignment.index.values)
-    genes_taxonomy = full_taxonomy.find_gene_ids(full_taxonomy.get_root())
-    logging.info('   CHECK: genes in alignment: %s', str(len(genes_in_alignment)))
-    logging.info('   CHECK: genes in taxonomy:  %s', str(len(genes_taxonomy)))
-
-    # check that all genes in the alignment are in the taxonomy ----------------
-    if not(set(genes_in_alignment).issubset(set(genes_taxonomy))):
-        sys.stderr.write("Error: some genes in the alignment have no taxonomy.\n")
-        sys.stderr.write("       Use the command 'check_input' to find more information.\n")
-        logging.info(' Error: some genes in the alignment have no taxonomy.')
-        for g in genes_in_alignment:
-            if g not in genes_taxonomy:
-                logging.info('    %s',g)
-        sys.exit(1)
-    else:
-        logging.info('   CHECK: check all genes in the alignment have a taxonomy: correct')
-
-    # check if we need to remove some genes from the taxonomy ------------------
-    not_needed_gene_tax = set(genes_taxonomy).difference(set(genes_in_alignment))
-    if len(not_needed_gene_tax) == 0:
-        logging.info('   CHECK: check genes that we need to remove from the taxonomy: None')
-    else:
-        logging.info('   CHECK: check genes that we need to remove from the taxonomy: %s', str(len(not_needed_gene_tax)))
-        full_taxonomy.remove_genes(list(not_needed_gene_tax))
-
-    # double check that the number of genes is the same in the alignment and in
-    # the taxonomy
-    genes_taxonomy = full_taxonomy.find_gene_ids(full_taxonomy.get_root())
-    if len(genes_taxonomy) != len(genes_in_alignment):
-        sys.stderr.write("Error: even after correction, the genes in the taxonomy and the alignment do not agree\n")
-        logging.info(' Error: even after correction, the genes in the taxonomy and the alignment do not agree.')
-        sys.exit(1)
-
-
-=======
->>>>>>> 4e348f13
 #===============================================================================
 #                   FUNCTIONS TO TRAIN THE CLASSIFIERS
 #===============================================================================
 
 # function that finds positive and negative examples ===========================
 def find_training_genes(node, siblings, full_taxonomy, alignment):
-<<<<<<< HEAD
-    positive_examples = full_taxonomy.find_gene_ids(node)
-    negative_examples = list()
-    if len(siblings) > 0:
-        for s in siblings:
-            negative_examples = negative_examples + full_taxonomy.find_gene_ids(s)
-    # "positive_examples" and "negative_examples" are list of gene ids
-=======
     # "positive_examples" and "negative_examples" are list of gene ids
     positive_examples = full_taxonomy.find_gene_ids(node)
     negative_examples = list()
     for s in siblings:
         negative_examples.extend(full_taxonomy.find_gene_ids(s))
->>>>>>> 4e348f13
 
     if not negative_examples:
         # it means that there was only one child, and we cannot do anything
@@ -175,18 +99,9 @@
         negative_examples_subsample = random.sample(negative_examples_subsample, max_negative_samples)
     # 4. we want to have at least 5 times more negative than positive ----------
     missing_neg = 0 # how many negative sequences we need to add
-<<<<<<< HEAD
-    if len(siblings) == 1:
-        # if there is only one other sibiling, we choose only 3 times more negative
-        if len(negative_examples_subsample) > len(positive_examples_subsample)*3:
-            negative_examples_subsample = random.sample(negative_examples_subsample, len(positive_examples_subsample)*3)
-    if len(negative_examples_subsample) < len(positive_examples_subsample)*5:
-        missing_neg = len(positive_examples_subsample)*5 - len(negative_examples_subsample)
-=======
     min_negative_samples = len(positive_examples_subsample) * 5
     if len(negative_examples_subsample) < min_negative_samples:
         missing_neg = min_negative_samples - len(negative_examples_subsample)
->>>>>>> 4e348f13
     # add negative examples if necessary
     if missing_neg > 0:
         # positive examples
@@ -199,13 +114,8 @@
 
         # find possible genes to add additionaly to negarives
         possible_neg = list(set(alignment.index.values).difference(set(positive_examples + negative_examples)))
-<<<<<<< HEAD
-        if len(possible_neg) != 0: # if it is possible to add negatives
-                                   # note that at the highest level, it's not possible
-=======
         if possible_neg: # if it is possible to add negatives
                          # note that at the highest level, it's not possible
->>>>>>> 4e348f13
             X_poss_na = alignment.loc[possible_neg, : ].to_numpy()
             len_poss_na = len(X_poss_na)
 
@@ -259,41 +169,6 @@
                 negative_examples_subsample.append(possible_neg[i])
 
     return positive_examples_subsample, negative_examples_subsample
-<<<<<<< HEAD
-
-
-def get_training_genes(taxonomy, alignment):
-    for node, siblings in taxonomy.get_all_nodes():
-        logging.info('   TRAIN:"{}":Find genes'.format(node))
-        positive_examples, negative_examples = find_training_genes(node, siblings, taxonomy, alignment)
-        logging.info('      SEL_GENES:"{}": {} positive, {} negative'.format(
-            node, len(positive_examples), len(negative_examples)
-        ))
-
-        if not negative_examples:
-            logging.info('      Warning: no negative examples for "%s', node)
-            X, y = "no_negative_examples", None
-        elif not positive_examples:
-            logging.info('      Error: no positive examples for "%s', node)
-            X, y = "ERROR_no_positive_examples", None
-        else:
-            X = alignment.loc[ negative_examples + positive_examples, : ].to_numpy()
-            y = np.asarray(
-                ["no" for _ in negative_examples] + ["yes" for _ in positive_examples]
-            )
-        yield node, siblings, X, y
-
-def train_classifier(X, y, penalty_v, solver_v, node):
-    if y is None:
-        return node, X
-    clf = LogisticRegression(random_state=0, penalty=penalty_v, solver=solver_v)
-    clf.fit(X, y)
-    return node, clf
-
-def train_all_classifiers(alignment, taxonomy, penalty_v, solver_v, procs=2):
-    import multiprocessing as mp
-    pool = mp.Pool(processes=procs)
-=======
 
 
 def get_classification_input(taxonomy, alignment):
@@ -347,7 +222,6 @@
 def train_all_classifiers(*args, procs=None):
     train_f = train_all_classifiers_mp if procs else train_all_classifiers_nonmp
     return train_f(*args, procs=procs)
->>>>>>> 4e348f13
 
     results = (
         pool.apply_async(train_classifier, args=(X, y, penalty_v, solver_v, node,))
@@ -363,28 +237,6 @@
 def predict_iter(test_seq, training_tax, classifiers_train, tax, perc, arrived_so_far):
     if training_tax.is_last_node(arrived_so_far):
         return
-<<<<<<< HEAD
-    max_perc = 0
-    max_perc_taxa = ""
-    # if there is only one child:
-    if len(training_tax.find_children_node(arrived_so_far)) == 1:
-        max_perc = 2 # if there are no siblings I put 2, it will be replaced after
-        max_perc_taxa = training_tax.find_children_node(arrived_so_far)[0]
-    # if there are no children
-    if len(training_tax.find_children_node(arrived_so_far)) < 1:
-        sys.stderr.write("Error: no child\n")
-    # if there is more than one child
-    if len(training_tax.find_children_node(arrived_so_far)) > 1:
-        for n in training_tax.find_children_node(arrived_so_far):
-            clf = classifiers_train[n]
-            res = str(clf.predict(test_seq)) # either "yes" or "no"
-            predictions = clf.predict_proba(test_seq) # two predictions
-            if res == "['no']":
-                predicted_proba = np.amin(predictions) # if it predicts no, then the probability that we select is the smaller one
-            else:
-                predicted_proba = np.amax(predictions)
-            # check if the prediction is higher
-=======
     max_perc, max_perc_taxa  = 0, ""
     children = training_tax.find_children_node(arrived_so_far)
     if not children:
@@ -397,7 +249,6 @@
             clf = classifiers_train[child]
             predictions = clf.predict_proba(test_seq)
             predicted_proba = np.amin(predictions) if clf.predict(test_seq)[0] == "no" else np.amax(predictions)
->>>>>>> 4e348f13
             if predicted_proba > max_perc:
                 max_perc, max_perc_taxa = predicted_proba, child
 
@@ -422,26 +273,12 @@
     return tax, perc
 
 def predict(test_al, training_tax, classifiers_train):
-<<<<<<< HEAD
-    res = list()
-    for i in test_al.index.values:
-        r = list()
-        r.append(i)
-        predictions, percentages = predict_one_gene([test_al.loc[ i , : ].to_numpy()], training_tax, classifiers_train)
-        r.append(predictions)
-        r.append(percentages)
-        res.append(r)
-    return(res)
-
-def learn_function_one_level(level_to_learn, alignment, full_taxonomy, penalty_v, solver_v, procs=2):
-=======
     return [
         [gene, *predict_one_gene([test_al.loc[ gene , : ].to_numpy()], training_tax, classifiers_train)]
         for gene in test_al.index.values
     ]
 
 def learn_function_one_level(level_to_learn, alignment, full_taxonomy, penalty_v, solver_v, procs=None):
->>>>>>> 4e348f13
     logging.info('  TEST:"%s" taxonomic level', str(level_to_learn))
     # 1. Identify which clades we want to remove (test set) and which to keep
     #    (training set)
@@ -487,11 +324,7 @@
     #  ["geneB",["A","B","D","species8"],[0.99,0.96,0.10,0.07],["A","B","U","speciesZ"],2]
     # .....                                                                               ]
 
-<<<<<<< HEAD
-def learn_function_genes_level(level_to_learn, alignment, full_taxonomy, penalty_v, solver_v, procs=2):
-=======
 def learn_function_genes_level(level_to_learn, alignment, full_taxonomy, penalty_v, solver_v, procs=None):
->>>>>>> 4e348f13
     logging.info('  TEST:"%s" taxonomic level', str(level_to_learn))
     # 1. Identify which clades we want to remove (test set) and which to keep
     #    (training set)
@@ -614,11 +447,7 @@
 # create taxonomy selection function ===========================================
 # This function define a function that is able to identify to which taxonomic
 # level a new gene should be assigned to.
-<<<<<<< HEAD
-def learn_taxonomy_selection_function(alignment, full_taxonomy, save_cross_val_data, penalty_v, solver_v, procs=2):
-=======
 def learn_taxonomy_selection_function(alignment, full_taxonomy, save_cross_val_data, penalty_v, solver_v, procs=None):
->>>>>>> 4e348f13
     # find number of levels
     n_levels = full_taxonomy.get_n_levels()
 
@@ -664,7 +493,6 @@
 #===============================================================================
 #                     FUNCTIONS TO SAVE TO A DATABASE
 #===============================================================================
-<<<<<<< HEAD
 def save_to_file(classifiers, full_taxonomy, tax_function, use_cmalign, tool_version, output, hmm_file_path=None, protein_fasta_input=None):
 
     string_dt = h5py.special_dtype(vlen=str)
@@ -704,70 +532,11 @@
 
         h5p_out.flush()
 
-=======
-def save_to_file(classifiers, full_taxonomy, tax_function, use_cmalign, hmm_file_path, tool_version, output, protein_fasta_input):
-    # where to save the file
-    f = h5py.File(output, "w")
-    string_dt = h5py.special_dtype(vlen=str)
-
-    # zero: tool version -------------------------------------------------------
-    f.create_dataset('tool_version',data=np.array([str(tool_version)],"S100"),dtype=string_dt)
-    # and type of database
-    f.create_dataset('db_type',data=np.array(["single_gene"],"S100"),dtype=string_dt)
-    # was the alignment done at the protein level?
-    if not(protein_fasta_input is None):
-        f.create_dataset('align_protein',data=np.array([True]),dtype=bool)
-    else:
-        f.create_dataset('align_protein',data=np.array([False]),dtype=bool)
-
-    # first we save the hmm file -----------------------------------------------
-    line = ""
-    o = open(hmm_file_path,"r")
-    for i in o:
-        line = line + i
-    o.close()
-    f.create_dataset('hmm_file',data=np.array([line],"S"+str(len(line)+100)),dtype=string_dt, compression="gzip")
-
-    # second, save the use_cmalign info ----------------------------------------
-    f.create_dataset('use_cmalign',data=np.array([use_cmalign]),dtype=bool)
-
-    # third, we save the taxonomy ---------------------------------------------
-    f.create_group("taxonomy")
-    for i in full_taxonomy.child_nodes:
-        f.create_dataset("taxonomy/"+i, data=np.array(list(full_taxonomy.child_nodes[i]),"S10000"),dtype=string_dt, compression="gzip")
-
-    # fourth, the taxonomy function --------------------------------------------
-    f.create_group("tax_function")
-    for c in tax_function:
-        # we append the intercept at the head (will have position 0)
-        vals = np.append(tax_function[c].intercept_, tax_function[c].coef_)
-        f.create_dataset("tax_function/"+str(c), data=vals, dtype=np.float64, compression="gzip")
-
-    # fifth, save the classifiers ----------------------------------------------
-    f.create_group("classifiers")
-    for c in classifiers:
-        if classifiers[c] != "no_negative_examples":
-            vals = np.append(classifiers[c].intercept_, classifiers[c].coef_)
-            f.create_dataset("classifiers/"+c, data=vals, dtype=np.float64, compression="gzip", compression_opts=8)
-        else:
-            # in this case, it always predict 1, we save it as an array of
-            # with the string "no_negative_examples"
-            f.create_dataset("classifiers/"+c,data=np.array(["no_negative_examples"],"S40"),dtype=string_dt, compression="gzip")
-
-    # close hdm5 file ----------------------------------------------------------
-    f.flush()
-    f.close()
->>>>>>> 4e348f13
-
 #===============================================================================
 #                                      MAIN
 #===============================================================================
 
-<<<<<<< HEAD
-def create_db(aligned_seq_file, tax_file, verbose, output, use_cmalign, save_cross_val_data, tool_version, penalty_v, solver_v, hmm_file_path=None, protein_fasta_input=None, procs=2):
-=======
 def create_db(aligned_seq_file, tax_file, verbose, output, use_cmalign, hmm_file_path, save_cross_val_data, tool_version, protein_fasta_input, penalty_v, solver_v, procs=None):
->>>>>>> 4e348f13
     # set log file
     filename_log = os.path.realpath(output)+'.log'
     logging.basicConfig(filename=filename_log,
