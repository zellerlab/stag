--- conflicted
+++ resolved
@@ -232,14 +232,6 @@
 
     logging.info(f'  TEST: training_taxonomy has {len(training_tax)} nodes.')
 
-<<<<<<< HEAD
-    training_al = alignment.loc[ list(sorted(training_filter)), : ]
-    classifiers_train = train_all_classifiers(training_al, training_tax, penalty_v, solver_v, procs=procs)
-
-    # 3. Classify the test set
-    test_al = alignment.loc[ list(sorted(test_filter)) , : ]
-    pr = predict(test_al, training_tax, classifiers_train)
-=======
     classifiers_train = dict(
         train_all_classifiers(
             alignment.filter_alignment(training_filter),
@@ -254,7 +246,7 @@
         training_tax,
         classifiers_train
     )
->>>>>>> 5ac5eb59
+
     for g in pr:
         # g is:
         # ["geneB",["A","B","D","species8"],[0.99,0.96,0.96,0.07]]
@@ -309,22 +301,14 @@
         for level, (_, _, prob, *_) in zip(correct_level, all_uniq.values()):
             correct_order[int(uniq_level == level)].append(prob)
 
-<<<<<<< HEAD
-        X = np.array([np.array(xi) for xi in correct_order[0] + correct_order[1]])
-        y = np.asarray([0] * len(correct_order[0]) + [1] * len(correct_order[1]))
-        clf = LogisticRegression(random_state=0, penalty="none", solver='saga', max_iter=max_iter)
-        clf.fit(X, y)
-        all_classifiers[str(uniq_level)] = clf
-=======
         if correct_order[0] and correct_order[1]:
             X = np.array([np.array(xi) for xi in correct_order[0] + correct_order[1]])
             y = np.asarray([0] * len(correct_order[0]) + [1] * len(correct_order[1]))
-            clf = LogisticRegression(random_state=0, penalty = "none", solver='saga', max_iter = 5000)
+            clf = LogisticRegression(random_state=0, penalty="none", solver='saga', max_iter=max_iter)
             clf.fit(X, y)
             all_classifiers.append((str(uniq_level), clf))
         else:
             logging.info(f'Could not train classifier {uniq_level}: neg={len(correct_order[0])} pos={len(correct_order[1])}')
->>>>>>> 5ac5eb59
 
     return all_classifiers
 
@@ -405,11 +389,6 @@
     logging.info('TIME:Finished training all classifiers')
 
     # 5. learn the function to identify the correct taxonomy level
-<<<<<<< HEAD
-    logging.info('MAIN:Learn taxonomy selection function')
-    tax_function = learn_taxonomy_selection_function(alignment, full_taxonomy, save_cross_val_data, penalty_v, solver_v, max_iter=max_iter, procs=procs)
-    logging.info('TIME:Finish learn taxonomy selection function')
-=======
     logging.info('MAIN:Learning taxonomy selection function')
     taxfunc_file = output + ".taxfunc.dat"
     if all((os.path.exists(f) for f in (taxfunc_file, taxfunc_file + ".ok"))):
@@ -417,14 +396,13 @@
     else:
         tax_function = [
             (node, np.append(clf.intercept_, clf.coef_) if clf else None)
-            for node, clf in learn_taxonomy_selection_function(alignment, full_taxonomy, save_cross_val_data, penalty_v, solver_v, procs=procs)
+            for node, clf in learn_taxonomy_selection_function(alignment, full_taxonomy, save_cross_val_data, penalty_v, solver_v, max_iter=max_iter, procs=procs)
         ]
         with open(taxfunc_file, "wb") as clf_out:
             pickle.dump(tax_function, clf_out)
         open(taxfunc_file + ".ok", "w").close()
 
     logging.info('TIME:Finished learning taxonomy selection function')
->>>>>>> 5ac5eb59
 
     # 6. save the result
     logging.info('MAIN:Saving database to file')
